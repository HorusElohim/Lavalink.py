"""
MIT License

Copyright (c) 2017-present Devoxin

Permission is hereby granted, free of charge, to any person obtaining a copy
of this software and associated documentation files (the "Software"), to deal
in the Software without restriction, including without limitation the rights
to use, copy, modify, merge, publish, distribute, sublicense, and/or sell
copies of the Software, and to permit persons to whom the Software is
furnished to do so, subject to the following conditions:

The above copyright notice and this permission notice shall be included in all
copies or substantial portions of the Software.

THE SOFTWARE IS PROVIDED "AS IS", WITHOUT WARRANTY OF ANY KIND, EXPRESS OR
IMPLIED, INCLUDING BUT NOT LIMITED TO THE WARRANTIES OF MERCHANTABILITY,
FITNESS FOR A PARTICULAR PURPOSE AND NONINFRINGEMENT. IN NO EVENT SHALL THE
AUTHORS OR COPYRIGHT HOLDERS BE LIABLE FOR ANY CLAIM, DAMAGES OR OTHER
LIABILITY, WHETHER IN AN ACTION OF CONTRACT, TORT OR OTHERWISE, ARISING FROM,
OUT OF OR IN CONNECTION WITH THE SOFTWARE OR THE USE OR OTHER DEALINGS IN THE
SOFTWARE.
"""
from discord import client
from abc import ABC, abstractmethod
from enum import Enum
from random import randrange
from time import time
from typing import Dict, List, Optional, Union

from .errors import InvalidTrack
from .events import (NodeChangedEvent, QueueEndEvent, TrackEndEvent,
                     TrackExceptionEvent, TrackStartEvent, TrackStuckEvent)
from .filters import Equalizer, Filter


class AudioTrack:
    """
    Represents the AudioTrack sent to Lavalink.

    Parameters
    ----------
    data: Union[:class:`dict`, :class:`AudioTrack`]
        The data to initialise an AudioTrack from.
    requester: :class:`any`
        The requester of the track.
    extra: :class:`dict`
        Any extra information to store in this AudioTrack.

    Attributes
    ----------
    track: Optional[:class:`str`]
        The base64-encoded string representing a Lavalink-readable AudioTrack.
        This is marked optional as it could be None when it's not set by a custom :class:`Source`,
        which is expected behaviour when the subclass is a :class:`DeferredAudioTrack`.
    identifier: :class:`str`
        The track's id. For example, a youtube track's identifier will look like dQw4w9WgXcQ.
    is_seekable: :class:`bool`
        Whether the track supports seeking.
    author: :class:`str`
        The track's uploader.
    duration: :class:`int`
        The duration of the track, in milliseconds.
    stream: :class:`bool`
        Whether the track is a live-stream.
    title: :class:`str`
        The title of the track.
    uri: :class:`str`
        The full URL of track.
    position: :class:`int`
        The playback position of the track, in milliseconds.
        This is a read-only property; setting it won't have any effect.
    source_name: :class:`str`
        The name of the source that this track was created by.
    extra: :class:`dict`
        Any extra properties given to this AudioTrack will be stored here.
    """
<<<<<<< HEAD
    __slots__ = ('track', 'identifier', 'is_seekable', 'author', 'duration', 'stream', 'title', 'uri', 'requester',
                 'thumbnail', 'extra')
=======
    __slots__ = ('_raw', 'track', 'identifier', 'is_seekable', 'author', 'duration', 'stream', 'title', 'uri',
                 'position', 'source_name', 'requester', 'extra')
>>>>>>> 6c777cf4

    def __init__(self, data: dict, requester: client, **extra):
        try:
<<<<<<< HEAD
            self.track = data['track']
            self.identifier = data['info']['identifier']
            self.is_seekable = data['info']['isSeekable']
            self.author = data['info']['author']
            self.duration = data['info']['length']
            self.stream = data['info']['isStream']
            self.title = data['info']['title']
            self.uri = data['info']['uri']
            self.thumbnail = f'https://img.youtube.com/vi/{self.identifier}/hqdefault.jpg'
            self.requester = requester
            self.extra = extra
=======
            if isinstance(data, AudioTrack):
                extra = data.extra
                data = data._raw

            self._raw = data

            info = data.get('info', data)
            self.track: Optional[str] = data.get('track')
            self.identifier: str = info['identifier']
            self.is_seekable: bool = info['isSeekable']
            self.author: str = info['author']
            self.duration: int = info['length']
            self.stream: bool = info['isStream']
            self.title: str = info['title']
            self.uri: str = info['uri']
            self.position: int = info.get('position', 0)
            self.source_name: str = info.get('source', 'unknown')
            self.requester: int = requester
            self.extra: dict = extra
>>>>>>> 6c777cf4
        except KeyError as ke:
            missing_key, = ke.args
            raise InvalidTrack(
                'Cannot build a track from partial data! (Missing key: {})'.format(missing_key)) from None

    def __getitem__(self, name):
        if name == 'info':
            return self

        return super().__getattribute__(name)

    def __repr__(self):
        return '<AudioTrack title={0.title} identifier={0.identifier}>'.format(self)


class DeferredAudioTrack(ABC, AudioTrack):
    """
    Similar to an :class:`AudioTrack`, however this track only stores metadata up until it's
    played, at which time :func:`load` is called to retrieve a base64 string which is then used for playing.

    Note
    ----
    For implementation: The ``track`` field need not be populated as this is done later via
    the :func:`load` method. You can optionally set ``self.track`` to the result of :func:`load`
    during implementation, as a means of caching the base64 string to avoid fetching it again later.
    This should serve the purpose of speeding up subsequent play calls in the event of repeat being enabled,
    for example.
    """
    @abstractmethod
    async def load(self, client):
        """
        Retrieves a base64 string that's playable by Lavalink.
        For example, you can use this method to search Lavalink for an identical track from other sources,
        which you can then use the base64 string of to play the track on Lavalink.

        Parameters
        ----------
        client: :class:`Client`
            This will be an instance of the Lavalink client 'linked' to this track.

        Returns
        -------
        :class:`str`
            A Lavalink-compatible base64 string containing encoded track metadata.
        """
        raise NotImplementedError


class LoadType(Enum):
    TRACK = 'TRACK_LOADED'
    PLAYLIST = 'PLAYLIST_LOADED'
    SEARCH = 'SEARCH_RESULT'
    NO_MATCHES = 'NO_MATCHES'
    LOAD_FAILED = 'LOAD_FAILED'

    def __eq__(self, other):
        if self.__class__ is other.__class__:
            return self.value == other.value  # pylint: disable=comparison-with-callable

        if isinstance(other, str):
            return self.value == other  # pylint: disable=comparison-with-callable

        raise NotImplementedError

    @classmethod
    def from_str(cls, other: str):
        try:
            return cls[other.upper()]
        except KeyError:
            try:
                return cls(other.upper())
            except ValueError as ve:
                raise ValueError('{} is not a valid LoadType enum!'.format(other)) from ve


class PlaylistInfo:
    """
    Attributes
    ----------
    name: :class:`str`
        The name of the playlist.
    selected_track: :class:`int`
        The index of the selected/highlighted track.
        This will be -1 if there is no selected track.
    """
    def __init__(self, name: str, selected_track: int = -1):
        self.name: str = name
        self.selected_track: int = selected_track

    def __getitem__(self, k):  # Exists only for compatibility, don't blame me
        if k == 'selectedTrack':
            k = 'selected_track'
        return self.__getattribute__(k)

    @classmethod
    def from_dict(cls, mapping: dict):
        return cls(mapping.get('name'), mapping.get('selectedTrack', -1))

    @classmethod
    def none(cls):
        return cls('', -1)


class LoadResult:
    """
    Attributes
    ----------
    load_type: :class:`LoadType`
        The load type of this result.
    tracks: List[Union[:class:`AudioTrack`, :class:`DeferredAudioTrack`]]
        The tracks in this result.
    playlist_info: :class:`PlaylistInfo`
        The playlist metadata for this result.
        The :class:`PlaylistInfo` could contain empty/false data if the :class:`LoadType`
        is not :enum:`LoadType.PLAYLIST`.
    """
    def __init__(self, load_type: LoadType, tracks: List[Union[AudioTrack, DeferredAudioTrack]],
                 playlist_info: Optional[PlaylistInfo] = PlaylistInfo.none()):
        self.load_type: LoadType = load_type
        self.playlist_info: PlaylistInfo = playlist_info
        self.tracks: List[Union[AudioTrack, DeferredAudioTrack]] = tracks

    def __getitem__(self, k):  # Exists only for compatibility, don't blame me
        if k == 'loadType':
            k = 'load_type'
        elif k == 'playlistInfo':
            k = 'playlist_info'

        return self.__getattribute__(k)

    @classmethod
    def from_dict(cls, mapping: dict):
        load_type = LoadType.from_str(mapping.get('loadType'))
        playlist_info = PlaylistInfo.from_dict(mapping.get('playlistInfo'))
        tracks = [AudioTrack(track, 0) for track in mapping.get('tracks')]
        return cls(load_type, tracks, playlist_info)


class Source(ABC):
    def __init__(self, name: str):
        self.name: str = name

    def __eq__(self, other):
        if self.__class__ is other.__class__:
            return self.name == other.name

        raise NotImplementedError

    def __hash__(self):
        return hash(self.name)

    @abstractmethod
    async def load_item(self, client, query: str) -> Optional[LoadResult]:
        """
        Loads a track with the given query.

        Parameters
        ----------
        client: :class:`Client`
            The Lavalink client. This could be useful for performing a Lavalink search
            for an identical track from other sources, if needed.
        query: :class:`str`
            The search query that was provided.

        Returns
        -------
        Optional[:class:`LoadResult`]
            A LoadResult, or None if there were no matches for the provided query.
        """
        raise NotImplementedError


class BasePlayer(ABC):
    """
    Represents the BasePlayer all players must be inherited from.

    Attributes
    ----------
    guild_id: :class:`int`
        The guild id of the player.
    node: :class:`Node`
        The node that the player is connected to.
    channel_id: Optional[:class:`int`]
        The ID of the voice channel the player is connected to.
        This could be None if the player isn't connected.
    """

    def __init__(self, guild_id, node):
        self._lavalink = node._manager._lavalink
        self.guild_id: int = guild_id
        self._internal_id: str = str(guild_id)
        self.node = node
        self._original_node = None  # This is used internally for failover.
        self._voice_state = {}
        self.channel_id: Optional[int] = None

    @abstractmethod
    async def _handle_event(self, event):
        raise NotImplementedError

    @abstractmethod
    async def _update_state(self, state: dict):
        raise NotImplementedError

    def cleanup(self):
        pass

    async def destroy(self):
        """
        Destroys the current player instance.
        Shortcut for :func:`PlayerManager.destroy`.
        """
        await self._lavalink.player_manager.destroy(self.guild_id)

    async def _voice_server_update(self, data):
        self._voice_state.update({
            'event': data
        })

        await self._dispatch_voice_update()

    async def _voice_state_update(self, data):
        self._voice_state.update({
            'sessionId': data['session_id']
        })

        raw_channel_id = data['channel_id']
        self.channel_id = int(raw_channel_id) if raw_channel_id else None

        if not self.channel_id:  # We're disconnecting
            self._voice_state.clear()
            return

        await self._dispatch_voice_update()

    async def _dispatch_voice_update(self):
        if {'sessionId', 'event'} == self._voice_state.keys():
            await self.node._send(op='voiceUpdate', guildId=self._internal_id, **self._voice_state)

    @abstractmethod
    async def change_node(self, node):
        """
        Called when a node change is requested for the current player instance.

        Parameters
        ----------
        node: :class:`Node`
            The new node to switch to.
        """
        raise NotImplementedError


class DefaultPlayer(BasePlayer):
    """
    The player that Lavalink.py defaults to use.

    Attributes
    ----------
    guild_id: :class:`int`
        The guild id of the player.
    node: :class:`Node`
        The node that the player is connected to.
    paused: :class:`bool`
        Whether or not a player is paused.
    position_timestamp: :class:`int`
        Returns the track's elapsed playback time as an epoch timestamp.
    volume: :class:`int`
        The volume at which the player is playing at.
    shuffle: :class:`bool`
        Whether or not to mix the queue up in a random playing order.
    repeat: :class:`bool`
        Whether or not to continuously to play a track.
    filters: Dict[:class:`str`, :class:`Filter`]
        A mapping of str to :class:`Filter`, representing currently active filters.
    queue: List[:class:`AudioTrack`]
        A list of AudioTracks to play.
    current: Optional[:class:`AudioTrack`]
        The track that is playing currently, if any.
    """

    def __init__(self, guild_id, node):
        super().__init__(guild_id, node)

        self._user_data = {}

        self.paused = False
        self._last_update = 0
        self._last_position = 0
        self.position_timestamp = 0
        self.volume = 100
        self.shuffle = False
        self.repeat = False
        # self.equalizer = [0.0 for x in range(15)]  # 0-14, -0.25 - 1.0
        self.filters: Dict[str, Filter] = {}

        self.queue = []
        self.current = None

    @property
    def is_playing(self) -> bool:
        """ Returns the player's track state. """
        return self.is_connected and self.current is not None

    @property
    def is_connected(self) -> bool:
        """ Returns whether the player is connected to a voicechannel or not. """
        return self.channel_id is not None

    @property
    def position(self) -> float:
        """ Returns the track's elapsed playback time in milliseconds, adjusted for Lavalink stat interval. """
        if not self.is_playing:
            return 0

        if self.paused:
            return min(self._last_position, self.current.duration)

        difference = time() * 1000 - self._last_update
        return min(self._last_position + difference, self.current.duration)

    def store(self, key: object, value: object):
        """
        Stores custom user data.

        Parameters
        ----------
        key: :class:`object`
            The key of the object to store.
        value: :class:`object`
            The object to associate with the key.
        """
        self._user_data.update({key: value})

    def fetch(self, key: object, default=None):
        """
        Retrieves the related value from the stored user data.

        Parameters
        ----------
        key: :class:`object`
            The key to fetch.
        default: Optional[:class:`any`]
            The object that should be returned if the key doesn't exist. Defaults to `None`.

        Returns
        -------
        Optional[:class:`any`]
        """
        return self._user_data.get(key, default)

    def delete(self, key: object):
        """
        Removes an item from the the stored user data.

        Parameters
        ----------
        key: :class:`object`
            The key to delete.

        Raises
        ------
        :class:`KeyError`
            If the key doesn't exist.
        """
        try:
            del self._user_data[key]
        except KeyError:
            pass

    def add(self, track: Union[AudioTrack, DeferredAudioTrack, Dict], requester: int = 0, index: int = None):
        """
        Adds a track to the queue.

        Parameters
        ----------
        track: Union[:class:`AudioTrack`, :class:`DeferredAudioTrack`, :class:`dict`]
            The track to add. Accepts either an AudioTrack or
            a dict representing a track returned from Lavalink.
        requester: :class:`int`
            The ID of the user who requested the track.
        index: Optional[:class:`int`]
            The index at which to add the track.
            If index is left unspecified, the default behaviour is to append the track. Defaults to `None`.
        """
        at = track

        if isinstance(track, dict):
            at = AudioTrack(track, requester)

        if requester != 0:
            at.requester = requester

        if index is None:
            self.queue.append(at)
        else:
            self.queue.insert(index, at)

<<<<<<< HEAD
    async def play(self, track: Union[AudioTrack, dict] = None, start_time: int = 0, end_time: int = 0,
                   no_replace: bool = False):
=======
    async def play(self, track: Union[AudioTrack, DeferredAudioTrack, Dict] = None, start_time: int = 0, end_time: int = 0,
                   no_replace: bool = False, volume: Optional[int] = None, pause: bool = False):
>>>>>>> 6c777cf4
        """
        Plays the given track.

        Parameters
        ----------
        track: Optional[Union[:class:`DeferredAudioTrack`, :class:`AudioTrack`, :class:`dict`]]
            The track to play. If left unspecified, this will default
            to the first track in the queue. Defaults to `None` so plays the next
            song in queue. Accepts either an AudioTrack or a dict representing a track
            returned from Lavalink.
        start_time: Optional[:class:`int`]
            Setting that determines the number of milliseconds to offset the track by.
            If left unspecified, it will start the track at its beginning. Defaults to `0`,
            which is the normal start time.
        end_time: Optional[:class:`int`]
            Settings that determines the number of milliseconds the track will stop playing.
            By default track plays until it ends as per encoded data. Defaults to `0`, which is
            the normal end time.
        no_replace: Optional[:class:`bool`]
            If set to true, operation will be ignored if a track is already playing or paused.
            Defaults to `False`
        volume: Optional[:class:`int`]
            The initial volume to set. This is useful for changing the volume between tracks etc.
            If ``None`` is provided, the volume will remain unchanged from :attr:`volume`.
        pause: Optional[:class:`bool`]
            Whether to immediately pause the track after loading it.

        Raises
        ------
        :class:`ValueError`
            If invalid values were provided for ``start_time`` or ``end_time``.
        :class:`TypeError`
            If wrong types were provided for ``no_replace``, ``volume`` or ``pause``.
        """
        if track is not None and isinstance(track, dict):
            track = AudioTrack(track, 0)

        if self.repeat and self.current:
            self.queue.append(self.current)

        self._last_update = 0
        self._last_position = 0
        self.position_timestamp = 0
        self.paused = pause

        if not track:
            if not self.queue:
                await self.stop()  # Also sets current to None.
                await self.node._dispatch_event(QueueEndEvent(self))
                return

            pop_at = randrange(len(self.queue)) if self.shuffle else 0
            track = self.queue.pop(pop_at)

        options = {}

        if start_time is not None:
            if not isinstance(start_time, int) or not 0 <= start_time <= track.duration:
                raise ValueError(
                    'start_time must be an int with a value equal to, or greater than 0, and less than the track duration')
            options['startTime'] = start_time

        if end_time is not None:
            if not isinstance(end_time, int) or not 0 <= end_time <= track.duration:
<<<<<<< HEAD
                raise ValueError(
                    'end_time must be an int with a value equal to, or greater than 0, and less than the track duration')
            options['endTime'] = end_time
=======
                raise ValueError('end_time must be an int with a value equal to, or greater than 0, and less than the track duration')
>>>>>>> 6c777cf4

            if end_time > 0:
                options['endTime'] = end_time

        if no_replace is not None:
            if not isinstance(no_replace, bool):
                raise TypeError('no_replace must be a bool')
            options['noReplace'] = no_replace

        if volume is not None:
            if not isinstance(volume, int):
                raise TypeError('volume must be an int')
            self.volume = max(min(volume, 1000), 0)
            options['volume'] = self.volume

        if pause is not None:
            if not isinstance(pause, bool):
                raise TypeError('pause must be a bool')
            options['pause'] = pause

        self.current = track
        playable_track = track.track

        if isinstance(track, DeferredAudioTrack) and playable_track is None:
            playable_track = await track.load(self.node._manager._lavalink)

        await self.node._send(op='play', guildId=self._internal_id, track=playable_track, **options)
        await self.node._dispatch_event(TrackStartEvent(self, track))

    async def stop(self):
        """ Stops the player. """
        await self.node._send(op='stop', guildId=self._internal_id)
        self.current = None

    async def skip(self):
        """ Plays the next track in the queue, if any. """
        await self.play()

    def set_repeat(self, repeat: bool):
        """
        Sets whether tracks should be repeated.

        This only works as a "queue loop". For single-track looping, you should
        utilise the :class:`TrackEndEvent` event to feed the track back into
        :func:`play`.

        Also known as ``loop``.

        Parameters
        ----------
        repeat: :class:`bool`
            Whether to repeat the player or not.
        """
        self.repeat = repeat

    def set_shuffle(self, shuffle: bool):
        """
        Sets the player's shuffle state.

        Parameters
        ----------
        shuffle: :class:`bool`
            Whether to shuffle the player or not.
        """
        self.shuffle = shuffle

    async def set_pause(self, pause: bool):
        """
        Sets the player's paused state.

        Parameters
        ----------
        pause: :class:`bool`
            Whether to pause the player or not.
        """
        self.paused = pause
        await self.node._send(op='pause', guildId=self._internal_id, pause=pause)

    async def set_volume(self, vol: int):
        """
        Sets the player's volume

        Note
        ----
        A limit of 1000 is imposed by Lavalink.

        Parameters
        ----------
        vol: :class:`int`
            The new volume level.
        """
        self.volume = max(min(vol, 1000), 0)
        await self.node._send(op='volume', guildId=self._internal_id, volume=self.volume)

    async def seek(self, position: int):
        """
        Seeks to a given position in the track.

        Parameters
        ----------
        position: :class:`int`
            The new position to seek to in milliseconds.
        """
        await self.node._send(op='seek', guildId=self._internal_id, position=position)

    async def set_filter(self, _filter: Filter):
        """
        Applies the corresponding filter within Lavalink.
        This will overwrite the filter if it's already applied.

        Example
        -------
        .. code:: python

            equalizer = Equalizer()
            equalizer.update(bands=[(0, 0.2), (1, 0.3), (2, 0.17)])
            player.set_filter(equalizer)

        Parameters
        ----------
        _filter: :class:`Filter`
            The filter instance to set.

        Raises
        ------
        :class:`TypeError`
            If the provided ``_filter`` is not of type :class:`Filter`.
        """
        if not isinstance(_filter, Filter):
            raise TypeError('Expected object of type Filter, not ' + type(_filter).__name__)

        filter_name = type(_filter).__name__.lower()
        self.filters[filter_name] = _filter
        await self._apply_filters()

    async def update_filter(self, _filter: Filter, **kwargs):
        """
        Updates a filter using the upsert method;
        if the filter exists within the player, its values will be updated;
        if the filter does not exist, it will be created with the provided values.

        This will not overwrite any values that have not been provided.

        Example
        -------
        .. code :: python

            player.update_filter(Timescale, speed=1.5)
            # This means that, if the Timescale filter is already applied
            # and it already has set values of "speed=1, pitch=1.2", pitch will remain
            # the same, however speed will be changed to 1.5 so the result is
            # "speed=1.5, pitch=1.2"

        Parameters
        ----------
        _filter: :class:`Filter`
            The filter class (**not** an instance of, see above example) to upsert.
        **kwargs: :class:`any`
            The kwargs to pass to the filter.

        Raises
        ------
        :class:`TypeError`
            If the provided ``_filter`` is not of type :class:`Filter`.
        """
        if isinstance(_filter, Filter):
            raise TypeError('Expected class of type Filter, not an instance of ' + type(_filter).__name__)

        if not issubclass(_filter, Filter):
            raise TypeError('Expected subclass of type Filter, not ' + _filter.__name__)

        filter_name = _filter.__name__.lower()

        filter_instance = self.filters.get(filter_name, _filter())
        filter_instance.update(**kwargs)
        self.filters[filter_name] = filter_instance
        await self._apply_filters()

    async def get_filter(self, _filter: Union[Filter, str]):
        """
        Returns the corresponding filter, if it's enabled.

        Example
        -------
        .. code:: python

            from lavalink.filters import Timescale
            timescale = player.get_filter(Timescale)
            # or
            timescale = player.get_filter('timescale')

        Parameters
        ----------
        _filter: Union[:class:`Filter`, :class:`str`]
            The filter name, or filter class (**not** an instance of, see above example), to get.

        Returns
        -------
        Optional[:class:`Filter`]
        """
        if isinstance(_filter, str):
            filter_name = _filter
        elif isinstance(_filter, Filter):  # User passed an instance of.
            filter_name = type(_filter).__name__
        else:
            if not issubclass(_filter, Filter):
                raise TypeError('Expected subclass of type Filter, not ' + _filter.__name__)

            filter_name = _filter.__name__

        return self.filters.get(filter_name.lower(), None)

    async def remove_filter(self, _filter: Union[Filter, str]):
        """
        Removes a filter from the player, undoing any effects applied to the audio.

        Example
        -------
        .. code:: python

            player.remove_filter(Timescale)
            # or
            player.remove_filter('timescale')

        Parameters
        ----------
        _filter: Union[:class:`Filter`, :class:`str`]
            The filter name, or filter class (**not** an instance of, see above example), to remove.
        """
        if isinstance(_filter, str):
            filter_name = _filter
        elif isinstance(_filter, Filter):  # User passed an instance of.
            filter_name = type(_filter).__name__
        else:
            if not issubclass(_filter, Filter):
                raise TypeError('Expected subclass of type Filter, not ' + _filter.__name__)

            filter_name = _filter.__name__

        fn_lowered = filter_name.lower()

        if fn_lowered in self.filters:
            self.filters.pop(fn_lowered)
            await self._apply_filters()

    async def clear_filters(self):
        """
        Clears all currently-enabled filters.
        """
        self.filters.clear()
        await self._apply_filters()

    async def set_gain(self, band: int, gain: float = 0.0):
        """
        Sets the equalizer band gain to the given amount.

        .. deprecated:: 4.0.0
            Use :func:`set_filter` to apply the :class:`Equalizer` filter instead.

        Parameters
        ----------
        band: :class:`int`
            Band number (0-14).
        gain: Optional[:class:`float`]
            A float representing gain of a band (-0.25 to 1.00). Defaults to 0.0.
        """
        await self.set_gains((band, gain))

    async def set_gains(self, *bands):
        """
        Modifies the player's equalizer settings.

        .. deprecated:: 4.0.0
            Use :func:`set_filter` to apply the :class:`Equalizer` filter instead.

        Parameters
        ----------
        gain_list: :class:`any`
            A list of tuples denoting (`band`, `gain`).
        """
        equalizer = Equalizer()
        equalizer.update(bands=bands)
        await self.set_filter(equalizer)

    async def reset_equalizer(self):
        """
        Resets equalizer to default values.

        .. deprecated:: 4.0.0
            Use :func:`remove_filter` to remove the :class:`Equalizer` filter instead.
        """
        await self.remove_filter(Equalizer)

    async def _apply_filters(self):
        payload = {}

        for _filter in self.filters.values():
            payload.update(_filter.serialize())

        await self.node._send(op='filters', guildId=self._internal_id, **payload)

    async def _handle_event(self, event):
        """
        Handles the given event as necessary.

        Parameters
        ----------
        event: :class:`Event`
            The event that will be handled.
        """
        if isinstance(event, (TrackStuckEvent, TrackExceptionEvent)) or \
                isinstance(event, TrackEndEvent) and event.reason == 'FINISHED':
            await self.play()

    async def _update_state(self, state: dict):
        """
        Updates the position of the player.

        Parameters
        ----------
        state: :class:`dict`
            The state that is given to update.
        """
        self._last_update = time() * 1000
        self._last_position = state.get('position', 0)
        self.position_timestamp = state.get('time', 0)

    async def change_node(self, node):
        """
        Changes the player's node

        Parameters
        ----------
        node: :class:`Node`
            The node the player is changed to.
        """
        if self.node.available:
            await self.node._send(op='destroy', guildId=self._internal_id)

        old_node = self.node
        self.node = node

        if self._voice_state:
            await self._dispatch_voice_update()

        if self.current:
            playable_track = self.current.track

            if isinstance(self.current, DeferredAudioTrack) and playable_track is None:
                playable_track = await self.current.load(self.node._manager._lavalink)

            await self.node._send(op='play', guildId=self._internal_id, track=playable_track, startTime=self.position)
            self._last_update = time() * 1000

            if self.paused:
                await self.node._send(op='pause', guildId=self._internal_id, pause=self.paused)

        if self.volume != 100:
            await self.node._send(op='volume', guildId=self._internal_id, volume=self.volume)

        if self.filters:
            await self._apply_filters()

        await self.node._dispatch_event(NodeChangedEvent(self, old_node, node))<|MERGE_RESOLUTION|>--- conflicted
+++ resolved
@@ -21,7 +21,6 @@
 OUT OF OR IN CONNECTION WITH THE SOFTWARE OR THE USE OR OTHER DEALINGS IN THE
 SOFTWARE.
 """
-from discord import client
 from abc import ABC, abstractmethod
 from enum import Enum
 from random import randrange
@@ -32,6 +31,8 @@
 from .events import (NodeChangedEvent, QueueEndEvent, TrackEndEvent,
                      TrackExceptionEvent, TrackStartEvent, TrackStuckEvent)
 from .filters import Equalizer, Filter
+
+from discord import client
 
 
 class AudioTrack:
@@ -75,29 +76,11 @@
     extra: :class:`dict`
         Any extra properties given to this AudioTrack will be stored here.
     """
-<<<<<<< HEAD
-    __slots__ = ('track', 'identifier', 'is_seekable', 'author', 'duration', 'stream', 'title', 'uri', 'requester',
-                 'thumbnail', 'extra')
-=======
     __slots__ = ('_raw', 'track', 'identifier', 'is_seekable', 'author', 'duration', 'stream', 'title', 'uri',
-                 'position', 'source_name', 'requester', 'extra')
->>>>>>> 6c777cf4
+                 'position', 'source_name', 'requester', 'thumbnail', 'extra')
 
     def __init__(self, data: dict, requester: client, **extra):
         try:
-<<<<<<< HEAD
-            self.track = data['track']
-            self.identifier = data['info']['identifier']
-            self.is_seekable = data['info']['isSeekable']
-            self.author = data['info']['author']
-            self.duration = data['info']['length']
-            self.stream = data['info']['isStream']
-            self.title = data['info']['title']
-            self.uri = data['info']['uri']
-            self.thumbnail = f'https://img.youtube.com/vi/{self.identifier}/hqdefault.jpg'
-            self.requester = requester
-            self.extra = extra
-=======
             if isinstance(data, AudioTrack):
                 extra = data.extra
                 data = data._raw
@@ -115,9 +98,9 @@
             self.uri: str = info['uri']
             self.position: int = info.get('position', 0)
             self.source_name: str = info.get('source', 'unknown')
-            self.requester: int = requester
+            self.thumbnail: str = f'https://img.youtube.com/vi/{self.identifier}/hqdefault.jpg'
+            self.requester: client = requester
             self.extra: dict = extra
->>>>>>> 6c777cf4
         except KeyError as ke:
             missing_key, = ke.args
             raise InvalidTrack(
@@ -146,6 +129,7 @@
     This should serve the purpose of speeding up subsequent play calls in the event of repeat being enabled,
     for example.
     """
+
     @abstractmethod
     async def load(self, client):
         """
@@ -203,6 +187,7 @@
         The index of the selected/highlighted track.
         This will be -1 if there is no selected track.
     """
+
     def __init__(self, name: str, selected_track: int = -1):
         self.name: str = name
         self.selected_track: int = selected_track
@@ -234,6 +219,7 @@
         The :class:`PlaylistInfo` could contain empty/false data if the :class:`LoadType`
         is not :enum:`LoadType.PLAYLIST`.
     """
+
     def __init__(self, load_type: LoadType, tracks: List[Union[AudioTrack, DeferredAudioTrack]],
                  playlist_info: Optional[PlaylistInfo] = PlaylistInfo.none()):
         self.load_type: LoadType = load_type
@@ -487,7 +473,7 @@
         except KeyError:
             pass
 
-    def add(self, track: Union[AudioTrack, DeferredAudioTrack, Dict], requester: int = 0, index: int = None):
+    def add(self, track: Union[AudioTrack, DeferredAudioTrack, Dict], requester: client = None, index: int = None):
         """
         Adds a track to the queue.
 
@@ -507,7 +493,7 @@
         if isinstance(track, dict):
             at = AudioTrack(track, requester)
 
-        if requester != 0:
+        if requester is not None:
             at.requester = requester
 
         if index is None:
@@ -515,13 +501,9 @@
         else:
             self.queue.insert(index, at)
 
-<<<<<<< HEAD
-    async def play(self, track: Union[AudioTrack, dict] = None, start_time: int = 0, end_time: int = 0,
-                   no_replace: bool = False):
-=======
-    async def play(self, track: Union[AudioTrack, DeferredAudioTrack, Dict] = None, start_time: int = 0, end_time: int = 0,
+    async def play(self, track: Union[AudioTrack, DeferredAudioTrack, Dict] = None, start_time: int = 0,
+                   end_time: int = 0,
                    no_replace: bool = False, volume: Optional[int] = None, pause: bool = False):
->>>>>>> 6c777cf4
         """
         Plays the given track.
 
@@ -586,13 +568,8 @@
 
         if end_time is not None:
             if not isinstance(end_time, int) or not 0 <= end_time <= track.duration:
-<<<<<<< HEAD
                 raise ValueError(
                     'end_time must be an int with a value equal to, or greater than 0, and less than the track duration')
-            options['endTime'] = end_time
-=======
-                raise ValueError('end_time must be an int with a value equal to, or greater than 0, and less than the track duration')
->>>>>>> 6c777cf4
 
             if end_time > 0:
                 options['endTime'] = end_time
